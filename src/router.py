import json
from os import path
from secrets import token_urlsafe
from typing import Union, List

from fastapi import Header, APIRouter, Response, File, UploadFile, status
from starlette.requests import Request

import utils
import models

router = APIRouter()

@router.get(
    "/check-token",
    response_model=models.CheckToken,
    response_model_exclude_unset=True,
    status_code=status.HTTP_202_ACCEPTED,
)
async def check_token_registration(
    request: Request,
    response: Response,
    authorization: Union[str, None] = Header(default=None),
    x_trivialscan_account: Union[str, None] = Header(default=None),
    x_trivialscan_version: Union[str, None] = Header(default=None),
):
    """
    Checks registration status of the provided account name, client name, and registration token
    """
    event = request.scope.get("aws.event", {})
    ip_addr = event.get("requestContext", {}).get("http", {}).get("sourceIp")
    user_agent = event.get("requestContext", {}).get("http", {}).get("userAgent")
    if not authorization:
        response.headers['WWW-Authenticate'] = 'HMAC realm="Login Required"'
        response.status_code = status.HTTP_403_FORBIDDEN
        return
    authz = utils.HMAC(
        authorization_header=authorization,
        request_url=str(request.url),
    )
    utils.logger.info(
        f'"{x_trivialscan_account}","{authz.id}","{x_trivialscan_version}","{ip_addr}","{user_agent}"'
    )
    registration_token = utils.retrieve_token(
        account_name=x_trivialscan_account,
        client_name=authz.id,
    )
    return {
        "version": x_trivialscan_version,
        "account_name": x_trivialscan_account,
        "client_name": authz.id,
        "authorisation_valid": authz.validate(registration_token),
        "registered": utils.is_registered(
            account_name=x_trivialscan_account,
            trivialscan_client=authz.id,
        ),
        "ip_address": ip_addr,
        "user_agent": user_agent,
    }

@router.get("/summary/{report_id}",
    response_model=models.ReportSummary,
    response_model_exclude_unset=True,
    status_code=status.HTTP_200_OK,
)
async def retrieve_summary(
    request: Request,
    response: Response,
    report_id: str,
    authorization: Union[str, None] = Header(default=None),
    x_trivialscan_account: Union[str, None] = Header(default=None),
    x_trivialscan_version: Union[str, None] = Header(default=None),
):
    """
    Retrieves a summary of a Trivial Scanner report for the provided report identiffier
    """
    event = request.scope.get("aws.event", {})
    ip_addr = event.get("requestContext", {}).get("http", {}).get("sourceIp")
    user_agent = event.get("requestContext", {}).get("http", {}).get("userAgent")
    if not authorization:
        response.headers['WWW-Authenticate'] = 'HMAC realm="Login Required"'
        response.status_code = status.HTTP_403_FORBIDDEN
        return {"results_uri": "missing authorization"}
    authz = utils.HMAC(
        authorization_header=authorization,
        request_url=str(request.url),
    )
    utils.logger.info(
        f'"{x_trivialscan_account}","{authz.id}","{x_trivialscan_version}","{ip_addr}","{user_agent}"'
    )
    registration_token = utils.retrieve_token(
        account_name=x_trivialscan_account,
        client_name=authz.id,
    )
    try:
        if not registration_token or not authz.validate(registration_token):
            response.headers['WWW-Authenticate'] = 'HMAC realm="Login Required"'
            response.status_code = status.HTTP_403_FORBIDDEN
            return {"results_uri": "invalid authorization"}
    except RuntimeError as err:
        response.status_code = status.HTTP_503_SERVICE_UNAVAILABLE
        utils.logger.exception(err)
        return {"message": utils.GENERIC_SECURITY_MESSAGE}

<<<<<<< HEAD
    summary_key = path.join(utils.APP_ENV, "accounts", x_trivialscan_account, "results", registration_token, report_id, "summary.json")
=======
    summary_key = path.join(utils.APP_ENV, "accounts", x_trivialscan_account, "results", report_id, "summary.json")
>>>>>>> c4af8812
    try:
        ret = utils.get_s3(
            bucket_name=utils.STORE_BUCKET,
            path_key=summary_key,
        )
        if not ret:
            response.status_code = status.HTTP_404_NOT_FOUND
            return
        data = json.loads(ret)
        data["results_uri"] = f'/result/{report_id}/summary'
        if data.get("config").get("token"):
            del data["config"]["token"]
        if data.get("config").get("dashboard_api_url"):
            del data["config"]["dashboard_api_url"]
        return data

    except RuntimeError as err:
        response.status_code = status.HTTP_500_INTERNAL_SERVER_ERROR
        utils.logger.exception(err)
        return err

@router.get("/report/{report_id}",
    response_model=models.EvaluationReport,
    response_model_exclude_unset=True,
    status_code=status.HTTP_200_OK,
)
async def retrieve_report(
    request: Request,
    response: Response,
    report_id: str,
    authorization: Union[str, None] = Header(default=None),
    x_trivialscan_account: Union[str, None] = Header(default=None),
    x_trivialscan_version: Union[str, None] = Header(default=None),
):
    """
    Retrieves a full Trivial Scanner report for the provided report identiffier
    """
    event = request.scope.get("aws.event", {})
    ip_addr = event.get("requestContext", {}).get("http", {}).get("sourceIp")
    user_agent = event.get("requestContext", {}).get("http", {}).get("userAgent")
    if not authorization:
        response.headers['WWW-Authenticate'] = 'HMAC realm="Login Required"'
        response.status_code = status.HTTP_403_FORBIDDEN
        return
    authz = utils.HMAC(
        authorization_header=authorization,
        request_url=str(request.url),
    )
    utils.logger.info(
        f'"{x_trivialscan_account}","{authz.id}","{x_trivialscan_version}","{ip_addr}","{user_agent}"'
    )
    registration_token = utils.retrieve_token(
        account_name=x_trivialscan_account,
        client_name=authz.id,
    )
    try:
        if not registration_token or not authz.validate(registration_token):
            response.headers['WWW-Authenticate'] = 'HMAC realm="Login Required"'
            response.status_code = status.HTTP_403_FORBIDDEN
            return
    except RuntimeError as err:
        response.status_code = status.HTTP_503_SERVICE_UNAVAILABLE
        utils.logger.exception(err)
        return {"message": utils.GENERIC_SECURITY_MESSAGE}

<<<<<<< HEAD
    summary_key = path.join(utils.APP_ENV, "accounts", x_trivialscan_account, "results", registration_token, report_id, "summary.json")
    evaluations_key = path.join(utils.APP_ENV, "accounts", x_trivialscan_account, "results", registration_token, report_id, "evaluations.json")
=======
    summary_key = path.join(utils.APP_ENV, "accounts", x_trivialscan_account, "results", report_id, "summary.json")
    evaluations_key = path.join(utils.APP_ENV, "accounts", x_trivialscan_account, "results", report_id, "evaluations.json")
>>>>>>> c4af8812
    try:
        ret = utils.get_s3(
            bucket_name=utils.STORE_BUCKET,
            path_key=summary_key,
        )
        if not ret:
            response.status_code = status.HTTP_404_NOT_FOUND
            return
        data = json.loads(ret)
        if data.get("config").get("token"):
            del data["config"]["token"]
        if data.get("config").get("dashboard_api_url"):
            del data["config"]["dashboard_api_url"]
        data["results_uri"] = f'/result/{report_id}/summary'
        ret = utils.get_s3(
            bucket_name=utils.STORE_BUCKET,
            path_key=evaluations_key,
        )
        if not ret:
            response.status_code = status.HTTP_404_NOT_FOUND
            return

        data["evaluations"] = json.loads(ret)
        return data

    except RuntimeError as err:
        response.status_code = status.HTTP_500_INTERNAL_SERVER_ERROR
        utils.logger.exception(err)
        return err

@router.get("/reports",
    response_model=List[models.ReportSummary],
    response_model_exclude_unset=True,
    status_code=status.HTTP_200_OK,
)
async def retrieve_reports(
    request: Request,
    response: Response,
    authorization: Union[str, None] = Header(default=None),
    x_trivialscan_account: Union[str, None] = Header(default=None),
    x_trivialscan_version: Union[str, None] = Header(default=None),
):
    """
    Retrieves a collection of your own Trivial Scanner reports, providing a summary of each
    """
    event = request.scope.get("aws.event", {})
    ip_addr = event.get("requestContext", {}).get("http", {}).get("sourceIp")
    user_agent = event.get("requestContext", {}).get("http", {}).get("userAgent")
    if not authorization:
        response.headers['WWW-Authenticate'] = 'HMAC realm="Login Required"'
        response.status_code = status.HTTP_403_FORBIDDEN
        return
    authz = utils.HMAC(
        authorization_header=authorization,
        request_url=str(request.url),
    )
    utils.logger.info(
        f'"{x_trivialscan_account}","{authz.id}","{x_trivialscan_version}","{ip_addr}","{user_agent}"'
    )
    registration_token = utils.retrieve_token(
        account_name=x_trivialscan_account,
        client_name=authz.id,
    )
    try:
        if not registration_token or not authz.validate(registration_token):
            response.headers['WWW-Authenticate'] = 'HMAC realm="Login Required"'
            response.status_code = status.HTTP_403_FORBIDDEN
            return
    except RuntimeError as err:
        response.status_code = status.HTTP_503_SERVICE_UNAVAILABLE
        utils.logger.exception(err)
        return {"message": utils.GENERIC_SECURITY_MESSAGE}

    summary_keys = []
    data = []
<<<<<<< HEAD
    prefix_key = path.join(utils.APP_ENV, "accounts", x_trivialscan_account, "results", registration_token)
=======
    prefix_key = path.join(utils.APP_ENV, "accounts", x_trivialscan_account, "results")
>>>>>>> c4af8812
    try:
        summary_keys = utils.list_s3(
            bucket_name=utils.STORE_BUCKET,
            prefix_key=prefix_key,
        )

    except RuntimeError as err:
        response.status_code = status.HTTP_500_INTERNAL_SERVER_ERROR
        utils.logger.exception(err)
        return []

    if not summary_keys:
        response.status_code = status.HTTP_404_NOT_FOUND
        return []

    for summary_key in summary_keys:
        if not summary_key.endswith("summary.json"):
            continue
        try:
            ret = utils.get_s3(
                bucket_name=utils.STORE_BUCKET,
                path_key=summary_key,
            )
            if not ret:
                continue
            item = json.loads(ret)
            if item.get("config"):
                del item["config"]
            if item.get("flags"):
                del item["flags"]
            item["results_uri"] = f'/result/{summary_key.split("/")[-2]}/summary'
            data.append(item)
        except RuntimeError as err:
            utils.logger.exception(err)
            continue

    return data

@router.get("/host/{hostname}",
    response_model=models.Host,
    response_model_exclude_unset=True,
    status_code=status.HTTP_200_OK,
)
async def retrieve_host(
    request: Request,
    response: Response,
    hostname: str,
    port: int = 443,
    authorization: Union[str, None] = Header(default=None),
    x_trivialscan_account: Union[str, None] = Header(default=None),
    x_trivialscan_version: Union[str, None] = Header(default=None),
):
    """
    Retrieves TLS data on any hostname, providing an optional port number
    """
    event = request.scope.get("aws.event", {})
    ip_addr = event.get("requestContext", {}).get("http", {}).get("sourceIp")
    user_agent = event.get("requestContext", {}).get("http", {}).get("userAgent")
    if not authorization:
        response.headers['WWW-Authenticate'] = 'HMAC realm="Login Required"'
        response.status_code = status.HTTP_403_FORBIDDEN
        return
    authz = utils.HMAC(
        authorization_header=authorization,
        request_url=str(request.url),
    )
    utils.logger.info(
        f'"{x_trivialscan_account}","{authz.id}","{x_trivialscan_version}","{ip_addr}","{user_agent}"'
    )
    registration_token = utils.retrieve_token(
        account_name=x_trivialscan_account,
        client_name=authz.id,
    )
    try:
        if not registration_token or not authz.validate(registration_token):
            response.headers['WWW-Authenticate'] = 'HMAC realm="Login Required"'
            response.status_code = status.HTTP_403_FORBIDDEN
            return
    except RuntimeError as err:
        response.status_code = status.HTTP_503_SERVICE_UNAVAILABLE
        utils.logger.exception(err)
        return {"message": utils.GENERIC_SECURITY_MESSAGE}

    host_key = path.join(utils.APP_ENV, "hosts", hostname, str(port), "latest.json")
    try:
        ret = utils.get_s3(
            bucket_name=utils.STORE_BUCKET,
            path_key=host_key,
        )
        if not ret:
            response.status_code = status.HTTP_404_NOT_FOUND
            return

        return json.loads(ret)

    except RuntimeError as err:
        response.status_code = status.HTTP_500_INTERNAL_SERVER_ERROR
        utils.logger.exception(err)
        return err

@router.get("/certificate/{sha1_fingerprint}",
    response_model=models.Certificate,
    response_model_exclude_unset=True,
    status_code=status.HTTP_200_OK,
)
async def retrieve_certificate(
    request: Request,
    response: Response,
    sha1_fingerprint: str,
    include_pem: bool = False,
    authorization: Union[str, None] = Header(default=None),
    x_trivialscan_account: Union[str, None] = Header(default=None),
    x_trivialscan_version: Union[str, None] = Header(default=None),
):
    """
    Retrieves TLS Certificate data by SHA1 fingerprint, optionally provides the PEM encoded certificate
    """
    event = request.scope.get("aws.event", {})
    ip_addr = event.get("requestContext", {}).get("http", {}).get("sourceIp")
    user_agent = event.get("requestContext", {}).get("http", {}).get("userAgent")
    if not authorization:
        response.headers['WWW-Authenticate'] = 'HMAC realm="Login Required"'
        response.status_code = status.HTTP_403_FORBIDDEN
        return
    authz = utils.HMAC(
        authorization_header=authorization,
        request_url=str(request.url),
    )
    utils.logger.info(
        f'"{x_trivialscan_account}","{authz.id}","{x_trivialscan_version}","{ip_addr}","{user_agent}"'
    )
    registration_token = utils.retrieve_token(
        account_name=x_trivialscan_account,
        client_name=authz.id,
    )
    try:
        if not registration_token or not authz.validate(registration_token):
            response.headers['WWW-Authenticate'] = 'HMAC realm="Login Required"'
            response.status_code = status.HTTP_403_FORBIDDEN
            return
    except RuntimeError as err:
        response.status_code = status.HTTP_503_SERVICE_UNAVAILABLE
        utils.logger.exception(err)
        return {"message": utils.GENERIC_SECURITY_MESSAGE}

    pem_key = path.join(utils.APP_ENV, "certificates", f"{sha1_fingerprint}.pem")
    cert_key = path.join(utils.APP_ENV, "certificates", f"{sha1_fingerprint}.json")
    try:
        ret = utils.get_s3(
            bucket_name=utils.STORE_BUCKET,
            path_key=cert_key,
        )
        if not ret:
            response.status_code = status.HTTP_404_NOT_FOUND
            return
        if include_pem:
            ret["pem"] = utils.get_s3(
                bucket_name=utils.STORE_BUCKET,
                path_key=pem_key,
            )

        return json.loads(ret)

    except RuntimeError as err:
        response.status_code = status.HTTP_500_INTERNAL_SERVER_ERROR
        utils.logger.exception(err)

@router.post("/store/{report_type}", status_code=status.HTTP_200_OK)
async def store(
    request: Request,
    response: Response,
    report_type: models.ReportType,
    files: list[UploadFile] = File(...),
    authorization: Union[str, None] = Header(default=None),
    x_trivialscan_account: Union[str, None] = Header(default=None),
    x_trivialscan_version: Union[str, None] = Header(default=None),
):
    """
    Stores various client report data generated by Trivial Scanner CLI
    """
    event = request.scope.get("aws.event", {})
    ip_addr = event.get("requestContext", {}).get("http", {}).get("sourceIp")
    user_agent = event.get("requestContext", {}).get("http", {}).get("userAgent")
    if not authorization:
        response.headers['WWW-Authenticate'] = 'HMAC realm="Login Required"'
        response.status_code = status.HTTP_403_FORBIDDEN
        return
<<<<<<< HEAD
    raw = await request.body()
    authz = utils.HMAC(
        raw_body=raw.decode("utf8"),
=======

    file = files[0]
    contents = await file.read()
    authz = utils.HMAC(
        raw_body=contents.decode("utf8"),
>>>>>>> c4af8812
        authorization_header=authorization,
        request_url=str(request.url),
    )
    utils.logger.info(
        f'"{x_trivialscan_account}","{authz.id}","{x_trivialscan_version}","{ip_addr}","{user_agent}"'
    )
    registration_token = utils.retrieve_token(
        account_name=x_trivialscan_account,
        client_name=authz.id,
    )
    try:
        if not registration_token or not authz.validate(registration_token):
            response.headers['WWW-Authenticate'] = 'HMAC realm="Login Required"'
            response.status_code = status.HTTP_403_FORBIDDEN
            return
    except RuntimeError as err:
        response.status_code = status.HTTP_503_SERVICE_UNAVAILABLE
        utils.logger.exception(err)
        return {"message": utils.GENERIC_SECURITY_MESSAGE}

    if file.filename.endswith(".json"):
        contents = json.loads(contents.decode("utf8"))
    if isinstance(contents, dict):
        if contents.get("config", {}).get("token"):
            del contents["config"]["token"]
        if contents.get("config", {}).get("dashboard_api_url"):
            del contents["config"]["dashboard_api_url"]

    if report_type is models.ReportType.REPORT:
        contents["version"] = x_trivialscan_version
        result_token = token_urlsafe(56)
<<<<<<< HEAD
        path_prefix = path.join(registration_token, result_token)
        if utils.store_summary(report=contents, path_prefix=path_prefix):
=======
        if utils.store_summary(report=contents, path_prefix=result_token):
>>>>>>> c4af8812
            return {"results_uri": f"/result/{result_token}/summary"}

    if report_type is models.ReportType.EVALUATIONS:
        result_token = file.filename.replace(".json", "")
<<<<<<< HEAD
        path_prefix = path.join(registration_token, result_token)
        if utils.store_evaluations(report=contents, account_name=x_trivialscan_account, path_prefix=path_prefix):
=======
        if utils.store_evaluations(report=contents, account_name=x_trivialscan_account, path_prefix=result_token):
>>>>>>> c4af8812
            return {"results_uri": f"/result/{result_token}"}

    if report_type is models.ReportType.HOST:
        return {"ok": utils.store_host(report=contents)}

    if report_type is models.ReportType.CERTIFICATE and file.filename.endswith(".json"):
        return {"ok": utils.store_certificate(report=contents)}

    if report_type is models.ReportType.CERTIFICATE and file.filename.endswith(".pem"):
        return {"ok": utils.store_certificate_pem(pem=contents, sha1_fingerprint=file.filename.replace(".pem", ""))}

    response.status_code = status.HTTP_500_INTERNAL_SERVER_ERROR
    return

@router.post("/register/{client_name}", status_code=status.HTTP_200_OK)
async def register_client(
    request: Request,
    response: Response,
    client_name: str,
    strict_identity: bool = True,
    x_trivialscan_account: Union[str, None] = Header(default=None),
    x_trivialscan_version: Union[str, None] = Header(default=None),
):
    """
    Generates an account registration token for provided *NEW* client name.
    Client names must be unique, if the coresponding registration token was lost a new client and token must be created.
    """
    event = request.scope.get("aws.event", {})
    ip_addr = event.get("requestContext", {}).get("http", {}).get("sourceIp")
    user_agent = event.get("requestContext", {}).get("http", {}).get("userAgent")
    utils.logger.info(
        f'"{x_trivialscan_account}","{client_name}","{x_trivialscan_version}","{ip_addr}","{user_agent}"'
    )
    if not x_trivialscan_account or not client_name:
        response.headers['WWW-Authenticate'] = 'HMAC realm="Login Required"'
        response.status_code = status.HTTP_403_FORBIDDEN
        return {"message": utils.GENERIC_SECURITY_MESSAGE}

    try:
        data = await request.json()
        utils.logger.debug(data)
        if isinstance(data, str):
            data = json.loads(data)
    except json.decoder.JSONDecodeError:
        response.status_code = status.HTTP_400_BAD_REQUEST
        return {"message": utils.GENERIC_SECURITY_MESSAGE}

    try:
        if utils.is_registered(x_trivialscan_account, client_name):
            response.headers['WWW-Authenticate'] = 'HMAC realm="Login Required"'
            response.status_code = status.HTTP_403_FORBIDDEN
            return {"message": f"client {client_name} already registered"}
    except RuntimeError as err:
        response.status_code = status.HTTP_503_SERVICE_UNAVAILABLE
        utils.logger.exception(err)
        return {"message": utils.GENERIC_SECURITY_MESSAGE}

    object_key = f"{utils.APP_ENV}/accounts/{x_trivialscan_account}/client-tokens/{client_name}"
    data["register_token"] = token_urlsafe(nbytes=32)
    data["ip_addr"] = ip_addr
    data["user_agent"] = user_agent
    data["cli_version"] = x_trivialscan_version
    data["strict_identity"] = strict_identity
    try:
        if utils.store_s3(
            utils.STORE_BUCKET,
            object_key,
            json.dumps(data, default=str),
            StorageClass='STANDARD_IA'
        ):
            return {"token": data["register_token"]}
    except RuntimeError as err:
        response.status_code = status.HTTP_503_SERVICE_UNAVAILABLE
        utils.logger.exception(err)
        return err

    response.status_code = status.HTTP_500_INTERNAL_SERVER_ERROR
    return<|MERGE_RESOLUTION|>--- conflicted
+++ resolved
@@ -102,11 +102,7 @@
         utils.logger.exception(err)
         return {"message": utils.GENERIC_SECURITY_MESSAGE}
 
-<<<<<<< HEAD
-    summary_key = path.join(utils.APP_ENV, "accounts", x_trivialscan_account, "results", registration_token, report_id, "summary.json")
-=======
     summary_key = path.join(utils.APP_ENV, "accounts", x_trivialscan_account, "results", report_id, "summary.json")
->>>>>>> c4af8812
     try:
         ret = utils.get_s3(
             bucket_name=utils.STORE_BUCKET,
@@ -172,13 +168,8 @@
         utils.logger.exception(err)
         return {"message": utils.GENERIC_SECURITY_MESSAGE}
 
-<<<<<<< HEAD
-    summary_key = path.join(utils.APP_ENV, "accounts", x_trivialscan_account, "results", registration_token, report_id, "summary.json")
-    evaluations_key = path.join(utils.APP_ENV, "accounts", x_trivialscan_account, "results", registration_token, report_id, "evaluations.json")
-=======
     summary_key = path.join(utils.APP_ENV, "accounts", x_trivialscan_account, "results", report_id, "summary.json")
     evaluations_key = path.join(utils.APP_ENV, "accounts", x_trivialscan_account, "results", report_id, "evaluations.json")
->>>>>>> c4af8812
     try:
         ret = utils.get_s3(
             bucket_name=utils.STORE_BUCKET,
@@ -254,11 +245,7 @@
 
     summary_keys = []
     data = []
-<<<<<<< HEAD
-    prefix_key = path.join(utils.APP_ENV, "accounts", x_trivialscan_account, "results", registration_token)
-=======
     prefix_key = path.join(utils.APP_ENV, "accounts", x_trivialscan_account, "results")
->>>>>>> c4af8812
     try:
         summary_keys = utils.list_s3(
             bucket_name=utils.STORE_BUCKET,
@@ -446,17 +433,11 @@
         response.headers['WWW-Authenticate'] = 'HMAC realm="Login Required"'
         response.status_code = status.HTTP_403_FORBIDDEN
         return
-<<<<<<< HEAD
-    raw = await request.body()
-    authz = utils.HMAC(
-        raw_body=raw.decode("utf8"),
-=======
 
     file = files[0]
     contents = await file.read()
     authz = utils.HMAC(
         raw_body=contents.decode("utf8"),
->>>>>>> c4af8812
         authorization_header=authorization,
         request_url=str(request.url),
     )
@@ -488,22 +469,12 @@
     if report_type is models.ReportType.REPORT:
         contents["version"] = x_trivialscan_version
         result_token = token_urlsafe(56)
-<<<<<<< HEAD
-        path_prefix = path.join(registration_token, result_token)
-        if utils.store_summary(report=contents, path_prefix=path_prefix):
-=======
         if utils.store_summary(report=contents, path_prefix=result_token):
->>>>>>> c4af8812
             return {"results_uri": f"/result/{result_token}/summary"}
 
     if report_type is models.ReportType.EVALUATIONS:
         result_token = file.filename.replace(".json", "")
-<<<<<<< HEAD
-        path_prefix = path.join(registration_token, result_token)
-        if utils.store_evaluations(report=contents, account_name=x_trivialscan_account, path_prefix=path_prefix):
-=======
         if utils.store_evaluations(report=contents, account_name=x_trivialscan_account, path_prefix=result_token):
->>>>>>> c4af8812
             return {"results_uri": f"/result/{result_token}"}
 
     if report_type is models.ReportType.HOST:
